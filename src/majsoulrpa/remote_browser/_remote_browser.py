#!/usr/bin/env python3
# ruff: noqa: PLR2004
import argparse
import base64
from ipaddress import ip_address
from pathlib import Path
from subprocess import Popen
from time import sleep

import zmq
from playwright.sync_api import BrowserContext, sync_playwright
from zmq.utils.win32 import allow_interrupt

from majsoulrpa._impl.browser import (
    ASPECT_RATIO,
    STD_HEIGHT,
    URL_MAJSOUL,
    validate_viewport_size,
)
from majsoulrpa._mitmproxy import _SNIFFER_PATH
from majsoulrpa.common import validate_user_port


def parse_option() -> argparse.Namespace:
    parser = argparse.ArgumentParser()
    parser.add_argument("--remote_host", type=str, default="127.0.0.1")
    parser.add_argument("--remote_port", type=int, default=19222)
    parser.add_argument("--proxy_port", type=int, default=8080)
    parser.add_argument("--message_queue_port", type=int, default=37247)
    parser.add_argument("--initial_left", type=int, default=0)
    parser.add_argument("--initial_top", type=int, default=0)
    parser.add_argument("--viewport_height", type=int, default=STD_HEIGHT)
    parser.add_argument("--timeout", type=int, default=600)
    parser.add_argument("--headless", action="store_true")
    parser.add_argument("--user_data_dir", type=str, default=None)
    return parser.parse_args()


def validate_option(
    remote_host: str,
    remote_port: int,
    proxy_port: int,
    message_queue_port: int,
    viewport_height: int,
    timeout: int,
    user_data_dir: str | Path | None = None,
) -> None:
    ip_address(remote_host)

    validate_user_port(remote_port)
    validate_user_port(proxy_port)
    validate_user_port(message_queue_port)
    if len({remote_port, proxy_port, message_queue_port}) != 3:
        msg = (
            "Ports must be different. "
            f"{remote_port=}, {proxy_port=}, {message_queue_port=}"
        )
        raise ValueError(msg)

    viewport_width = int(viewport_height * ASPECT_RATIO)
    validate_viewport_size(viewport_width, viewport_height)

    if timeout <= 0:
        msg = "Timeout must be a positive integer."
        raise ValueError(msg)

    if user_data_dir is None:
        return
    if isinstance(user_data_dir, str):
        user_data_dir = Path(user_data_dir)
    if not user_data_dir.is_dir():
        msg = f"{user_data_dir}: does not exist."
        raise FileNotFoundError(msg)


def _launch_remote_browser_core(
    browser_context: BrowserContext,
    remote_host: str,
    remote_port: int,
    viewport_size: dict[str, int],
    timeout: int,
) -> None:
    zoom_ratio = viewport_size["height"] / STD_HEIGHT

    page = browser_context.new_page()
    page.goto(URL_MAJSOUL)
    page.wait_for_selector("#layaCanvas", timeout=60000)

    with (
        zmq.Context() as remote_context,
        remote_context.socket(zmq.REP) as socket,
        socket.bind(f"tcp://{remote_host}:{remote_port}"),
    ):
        poller_in = zmq.Poller()
        poller_in.register(socket, zmq.POLLIN)

        def interrupt_polling() -> None:
            poller_in.unregister(socket)
            socket.close()
            remote_context.destroy()

        while True:
            with allow_interrupt(interrupt_polling):
                if poller_in.poll(timeout * 1000):
                    request = socket.recv_json()
                else:
                    print(  # noqa: T201
                        "There was no operation from the RPA client "
                        "until the timeout.",
                    )
                    break

            if not isinstance(request, dict):
                msg = "An invalid message was received."
                raise TypeError(msg)
            if any(not isinstance(key, str) for key in request):
                msg = "An invalid message was received."
                raise TypeError(msg)

            match request["type"]:
                case "zoom_ratio":
                    response = {"result": "O.K.", "data": zoom_ratio}
                    socket.send_json(response)
                case "refresh":
                    page.reload()
                    response = {"result": "O.K."}
                    socket.send_json(response)
                case "write":
                    text = request["text"]
                    delay = request["delay"]
                    if text != "":
                        page.keyboard.type(text, delay=delay)
                    response = {"result": "O.K."}
                    socket.send_json(response)
                case "press":
                    keys = request["keys"]
                    if isinstance(keys, str):
                        page.keyboard.press(keys)
                    else:
                        for k in keys:
                            page.keyboard.press(k)
                    response = {"result": "O.K."}
                    socket.send_json(response)
                case "press_hotkey":
                    args = request["args"]
                    keys = "+".join(args)
                    page.keyboard.press(keys)
                    response = {"result": "O.K."}
                    socket.send_json(response)
                case "move":
                    x = request["x"]
                    y = request["y"]
                    page.mouse.move(x, y)
                    response = {"result": "O.K."}
                    socket.send_json(response)
                case "scroll":
                    response = {"result": "Error: Not implemented."}
                    socket.send_json(response)
                case "_get_viewport_size":
                    response = {"result": "O.K.", "data": viewport_size}
                    socket.send_json(response)
                case "click":
                    x = request["x"]
                    y = request["y"]
                    page.mouse.click(x, y)
                    response = {"result": "O.K."}
                    socket.send_json(response)
                case "get_screenshot":
                    data_png = page.screenshot()
                    data_b64 = base64.b64encode(data_png)
                    data = data_b64.decode("utf-8")
                    response = {"result": "O.K.", "data": data}
                    socket.send_json(response)
                case "close":
                    response = {"result": "O.K."}
                    socket.send_json(response)
                    break
                case _ as unexpected:
                    msg = f"{unexpected}: An unknown message."
                    raise RuntimeError(msg)

    # Keep browser open until input after RPA client times out.
    input("Press the Enter key to close the remote browser. ")


def launch_remote_browser(
    remote_host: str = "127.0.0.1",
    remote_port: int = 19222,
    proxy_port: int = 8080,
    message_queue_port: int = 37247,
    initial_left: int = 0,
    initial_top: int = 0,
    viewport_height: int = 1080,
    timeout: int = 600,
    *,
    headless: bool = False,
    user_data_dir: str | Path | None = None,
) -> None:
    validate_option(
        remote_host,
        remote_port,
        proxy_port,
        message_queue_port,
        viewport_height,
        timeout,
        user_data_dir,
    )
    viewport_width = int(viewport_height * ASPECT_RATIO)

    # Run network sniffering process
    sniffer_args: list[str | Path] = [
        "mitmdump",
        "-qs",
        _SNIFFER_PATH,
        "--set",
        f"host={remote_host}",
        "--set",
        f"port={message_queue_port}",
    ]
    sniffer_process = Popen(sniffer_args)  # noqa: S603
    # After starting the sniffer process, if the browser is launched
    # immediately, there may be cases where the browser attempts to
    # connect to the proxy port before the sniffer process begins
    # listening on it. As a result, the browser may fail to connect to
    # the proxy (sniffer) and throw a `net::ERR_PROXY_CONNECTION_FAILED`
    # exception. The following `sleep` is to avoid this problem, by
    # waiting for a while after starting the sniffer process before
    # initiating the launch of the browser.
    sleep(1.0)

    try:
        initial_position = f"--window-position={initial_left},{initial_top}"
        proxy_server = f"--proxy-server=http://localhost:{proxy_port}"
        ignore_certifi_errors = "--ignore-certificate-errors"
        options = [initial_position, proxy_server, ignore_certifi_errors]
        viewport_size = {"width": viewport_width, "height": viewport_height}
        mute_audio_off = None if headless else ["--mute-audio"]

<<<<<<< HEAD
        with (
            sync_playwright() as playwright,
            playwright.chromium.launch(
                args=options,
                ignore_default_args=mute_audio_off,
                headless=headless,
            ) as browser,
            browser.new_context(viewport=viewport_size) as context,  # type: ignore[arg-type]
        ):
            _launch_remote_browser_core(
                context,
                remote_host,
                remote_port,
                viewport_size,
                timeout,
            )
            input("Type something to close the remote browser. ")
=======
        if user_data_dir:
            with (
                sync_playwright() as playwright,
                playwright.chromium.launch_persistent_context(
                    user_data_dir,
                    args=options,
                    ignore_default_args=mute_audio_off,
                    headless=headless,
                    viewport=viewport_size,  # type: ignore[arg-type]
                ) as context,
            ):
                _launch_remote_browser_core(
                    context,
                    remote_host,
                    remote_port,
                    viewport_size,
                    timeout,
                )
        else:
            with (
                sync_playwright() as playwright,
                playwright.chromium.launch(
                    args=options,
                    ignore_default_args=mute_audio_off,
                    headless=headless,
                ) as browser,
                browser.new_context(viewport=viewport_size) as context,  # type: ignore[arg-type]
            ):
                _launch_remote_browser_core(
                    context,
                    remote_host,
                    remote_port,
                    viewport_size,
                    timeout,
                )
>>>>>>> 7e0abfb6
    finally:
        if sniffer_process.poll() is None:
            sniffer_process.terminate()


def main() -> int:
    args = parse_option()

    remote_host: str = args.remote_host
    remote_port: int = args.remote_port
    proxy_port: int = args.proxy_port
    message_queue_port: int = args.message_queue_port
    initial_left: int = args.initial_left
    initial_top: int = args.initial_top
    viewport_height: int = args.viewport_height
    timeout: int = args.timeout
    headless: bool = args.headless
    user_data_dir: str | None = args.user_data_dir

<<<<<<< HEAD
    try:
        print("Press Ctrl+C to interrupt the remote browser.")  # noqa: T201
        launch_remote_browser(
            remote_host,
            remote_port,
            proxy_port,
            message_queue_port,
            initial_left,
            initial_top,
            viewport_height,
            timeout,
            headless=headless,
        )
    except KeyboardInterrupt:
        print("Ctrl+C was pressed. Interrupting the remote browser.")  # noqa: T201
        exit_code = 1
    else:
        exit_code = 0

    return exit_code
=======
    launch_remote_browser(
        remote_host,
        remote_port,
        proxy_port,
        message_queue_port,
        initial_left,
        initial_top,
        viewport_height,
        timeout,
        headless=headless,
        user_data_dir=user_data_dir,
    )
>>>>>>> 7e0abfb6


if __name__ == "__main__":
    main()
<|MERGE_RESOLUTION|>--- conflicted
+++ resolved
@@ -1,351 +1,317 @@
-#!/usr/bin/env python3
-# ruff: noqa: PLR2004
-import argparse
-import base64
-from ipaddress import ip_address
-from pathlib import Path
-from subprocess import Popen
-from time import sleep
-
-import zmq
-from playwright.sync_api import BrowserContext, sync_playwright
-from zmq.utils.win32 import allow_interrupt
-
-from majsoulrpa._impl.browser import (
-    ASPECT_RATIO,
-    STD_HEIGHT,
-    URL_MAJSOUL,
-    validate_viewport_size,
-)
-from majsoulrpa._mitmproxy import _SNIFFER_PATH
-from majsoulrpa.common import validate_user_port
-
-
-def parse_option() -> argparse.Namespace:
-    parser = argparse.ArgumentParser()
-    parser.add_argument("--remote_host", type=str, default="127.0.0.1")
-    parser.add_argument("--remote_port", type=int, default=19222)
-    parser.add_argument("--proxy_port", type=int, default=8080)
-    parser.add_argument("--message_queue_port", type=int, default=37247)
-    parser.add_argument("--initial_left", type=int, default=0)
-    parser.add_argument("--initial_top", type=int, default=0)
-    parser.add_argument("--viewport_height", type=int, default=STD_HEIGHT)
-    parser.add_argument("--timeout", type=int, default=600)
-    parser.add_argument("--headless", action="store_true")
-    parser.add_argument("--user_data_dir", type=str, default=None)
-    return parser.parse_args()
-
-
-def validate_option(
-    remote_host: str,
-    remote_port: int,
-    proxy_port: int,
-    message_queue_port: int,
-    viewport_height: int,
-    timeout: int,
-    user_data_dir: str | Path | None = None,
-) -> None:
-    ip_address(remote_host)
-
-    validate_user_port(remote_port)
-    validate_user_port(proxy_port)
-    validate_user_port(message_queue_port)
-    if len({remote_port, proxy_port, message_queue_port}) != 3:
-        msg = (
-            "Ports must be different. "
-            f"{remote_port=}, {proxy_port=}, {message_queue_port=}"
-        )
-        raise ValueError(msg)
-
-    viewport_width = int(viewport_height * ASPECT_RATIO)
-    validate_viewport_size(viewport_width, viewport_height)
-
-    if timeout <= 0:
-        msg = "Timeout must be a positive integer."
-        raise ValueError(msg)
-
-    if user_data_dir is None:
-        return
-    if isinstance(user_data_dir, str):
-        user_data_dir = Path(user_data_dir)
-    if not user_data_dir.is_dir():
-        msg = f"{user_data_dir}: does not exist."
-        raise FileNotFoundError(msg)
-
-
-def _launch_remote_browser_core(
-    browser_context: BrowserContext,
-    remote_host: str,
-    remote_port: int,
-    viewport_size: dict[str, int],
-    timeout: int,
-) -> None:
-    zoom_ratio = viewport_size["height"] / STD_HEIGHT
-
-    page = browser_context.new_page()
-    page.goto(URL_MAJSOUL)
-    page.wait_for_selector("#layaCanvas", timeout=60000)
-
-    with (
-        zmq.Context() as remote_context,
-        remote_context.socket(zmq.REP) as socket,
-        socket.bind(f"tcp://{remote_host}:{remote_port}"),
-    ):
-        poller_in = zmq.Poller()
-        poller_in.register(socket, zmq.POLLIN)
-
-        def interrupt_polling() -> None:
-            poller_in.unregister(socket)
-            socket.close()
-            remote_context.destroy()
-
-        while True:
-            with allow_interrupt(interrupt_polling):
-                if poller_in.poll(timeout * 1000):
-                    request = socket.recv_json()
-                else:
-                    print(  # noqa: T201
-                        "There was no operation from the RPA client "
-                        "until the timeout.",
-                    )
-                    break
-
-            if not isinstance(request, dict):
-                msg = "An invalid message was received."
-                raise TypeError(msg)
-            if any(not isinstance(key, str) for key in request):
-                msg = "An invalid message was received."
-                raise TypeError(msg)
-
-            match request["type"]:
-                case "zoom_ratio":
-                    response = {"result": "O.K.", "data": zoom_ratio}
-                    socket.send_json(response)
-                case "refresh":
-                    page.reload()
-                    response = {"result": "O.K."}
-                    socket.send_json(response)
-                case "write":
-                    text = request["text"]
-                    delay = request["delay"]
-                    if text != "":
-                        page.keyboard.type(text, delay=delay)
-                    response = {"result": "O.K."}
-                    socket.send_json(response)
-                case "press":
-                    keys = request["keys"]
-                    if isinstance(keys, str):
-                        page.keyboard.press(keys)
-                    else:
-                        for k in keys:
-                            page.keyboard.press(k)
-                    response = {"result": "O.K."}
-                    socket.send_json(response)
-                case "press_hotkey":
-                    args = request["args"]
-                    keys = "+".join(args)
-                    page.keyboard.press(keys)
-                    response = {"result": "O.K."}
-                    socket.send_json(response)
-                case "move":
-                    x = request["x"]
-                    y = request["y"]
-                    page.mouse.move(x, y)
-                    response = {"result": "O.K."}
-                    socket.send_json(response)
-                case "scroll":
-                    response = {"result": "Error: Not implemented."}
-                    socket.send_json(response)
-                case "_get_viewport_size":
-                    response = {"result": "O.K.", "data": viewport_size}
-                    socket.send_json(response)
-                case "click":
-                    x = request["x"]
-                    y = request["y"]
-                    page.mouse.click(x, y)
-                    response = {"result": "O.K."}
-                    socket.send_json(response)
-                case "get_screenshot":
-                    data_png = page.screenshot()
-                    data_b64 = base64.b64encode(data_png)
-                    data = data_b64.decode("utf-8")
-                    response = {"result": "O.K.", "data": data}
-                    socket.send_json(response)
-                case "close":
-                    response = {"result": "O.K."}
-                    socket.send_json(response)
-                    break
-                case _ as unexpected:
-                    msg = f"{unexpected}: An unknown message."
-                    raise RuntimeError(msg)
-
-    # Keep browser open until input after RPA client times out.
-    input("Press the Enter key to close the remote browser. ")
-
-
-def launch_remote_browser(
-    remote_host: str = "127.0.0.1",
-    remote_port: int = 19222,
-    proxy_port: int = 8080,
-    message_queue_port: int = 37247,
-    initial_left: int = 0,
-    initial_top: int = 0,
-    viewport_height: int = 1080,
-    timeout: int = 600,
-    *,
-    headless: bool = False,
-    user_data_dir: str | Path | None = None,
-) -> None:
-    validate_option(
-        remote_host,
-        remote_port,
-        proxy_port,
-        message_queue_port,
-        viewport_height,
-        timeout,
-        user_data_dir,
-    )
-    viewport_width = int(viewport_height * ASPECT_RATIO)
-
-    # Run network sniffering process
-    sniffer_args: list[str | Path] = [
-        "mitmdump",
-        "-qs",
-        _SNIFFER_PATH,
-        "--set",
-        f"host={remote_host}",
-        "--set",
-        f"port={message_queue_port}",
-    ]
-    sniffer_process = Popen(sniffer_args)  # noqa: S603
-    # After starting the sniffer process, if the browser is launched
-    # immediately, there may be cases where the browser attempts to
-    # connect to the proxy port before the sniffer process begins
-    # listening on it. As a result, the browser may fail to connect to
-    # the proxy (sniffer) and throw a `net::ERR_PROXY_CONNECTION_FAILED`
-    # exception. The following `sleep` is to avoid this problem, by
-    # waiting for a while after starting the sniffer process before
-    # initiating the launch of the browser.
-    sleep(1.0)
-
-    try:
-        initial_position = f"--window-position={initial_left},{initial_top}"
-        proxy_server = f"--proxy-server=http://localhost:{proxy_port}"
-        ignore_certifi_errors = "--ignore-certificate-errors"
-        options = [initial_position, proxy_server, ignore_certifi_errors]
-        viewport_size = {"width": viewport_width, "height": viewport_height}
-        mute_audio_off = None if headless else ["--mute-audio"]
-
-<<<<<<< HEAD
-        with (
-            sync_playwright() as playwright,
-            playwright.chromium.launch(
-                args=options,
-                ignore_default_args=mute_audio_off,
-                headless=headless,
-            ) as browser,
-            browser.new_context(viewport=viewport_size) as context,  # type: ignore[arg-type]
-        ):
-            _launch_remote_browser_core(
-                context,
-                remote_host,
-                remote_port,
-                viewport_size,
-                timeout,
-            )
-            input("Type something to close the remote browser. ")
-=======
-        if user_data_dir:
-            with (
-                sync_playwright() as playwright,
-                playwright.chromium.launch_persistent_context(
-                    user_data_dir,
-                    args=options,
-                    ignore_default_args=mute_audio_off,
-                    headless=headless,
-                    viewport=viewport_size,  # type: ignore[arg-type]
-                ) as context,
-            ):
-                _launch_remote_browser_core(
-                    context,
-                    remote_host,
-                    remote_port,
-                    viewport_size,
-                    timeout,
-                )
-        else:
-            with (
-                sync_playwright() as playwright,
-                playwright.chromium.launch(
-                    args=options,
-                    ignore_default_args=mute_audio_off,
-                    headless=headless,
-                ) as browser,
-                browser.new_context(viewport=viewport_size) as context,  # type: ignore[arg-type]
-            ):
-                _launch_remote_browser_core(
-                    context,
-                    remote_host,
-                    remote_port,
-                    viewport_size,
-                    timeout,
-                )
->>>>>>> 7e0abfb6
-    finally:
-        if sniffer_process.poll() is None:
-            sniffer_process.terminate()
-
-
-def main() -> int:
-    args = parse_option()
-
-    remote_host: str = args.remote_host
-    remote_port: int = args.remote_port
-    proxy_port: int = args.proxy_port
-    message_queue_port: int = args.message_queue_port
-    initial_left: int = args.initial_left
-    initial_top: int = args.initial_top
-    viewport_height: int = args.viewport_height
-    timeout: int = args.timeout
-    headless: bool = args.headless
-    user_data_dir: str | None = args.user_data_dir
-
-<<<<<<< HEAD
-    try:
-        print("Press Ctrl+C to interrupt the remote browser.")  # noqa: T201
-        launch_remote_browser(
-            remote_host,
-            remote_port,
-            proxy_port,
-            message_queue_port,
-            initial_left,
-            initial_top,
-            viewport_height,
-            timeout,
-            headless=headless,
-        )
-    except KeyboardInterrupt:
-        print("Ctrl+C was pressed. Interrupting the remote browser.")  # noqa: T201
-        exit_code = 1
-    else:
-        exit_code = 0
-
-    return exit_code
-=======
-    launch_remote_browser(
-        remote_host,
-        remote_port,
-        proxy_port,
-        message_queue_port,
-        initial_left,
-        initial_top,
-        viewport_height,
-        timeout,
-        headless=headless,
-        user_data_dir=user_data_dir,
-    )
->>>>>>> 7e0abfb6
-
-
-if __name__ == "__main__":
-    main()
+#!/usr/bin/env python3
+# ruff: noqa: PLR2004
+import argparse
+import base64
+from ipaddress import ip_address
+from pathlib import Path
+from subprocess import Popen
+from time import sleep
+
+import zmq
+from playwright.sync_api import BrowserContext, sync_playwright
+from zmq.utils.win32 import allow_interrupt
+
+from majsoulrpa._impl.browser import (
+    ASPECT_RATIO,
+    STD_HEIGHT,
+    URL_MAJSOUL,
+    validate_viewport_size,
+)
+from majsoulrpa._mitmproxy import _SNIFFER_PATH
+from majsoulrpa.common import validate_user_port
+
+
+def parse_option() -> argparse.Namespace:
+    parser = argparse.ArgumentParser()
+    parser.add_argument("--remote_host", type=str, default="127.0.0.1")
+    parser.add_argument("--remote_port", type=int, default=19222)
+    parser.add_argument("--proxy_port", type=int, default=8080)
+    parser.add_argument("--message_queue_port", type=int, default=37247)
+    parser.add_argument("--initial_left", type=int, default=0)
+    parser.add_argument("--initial_top", type=int, default=0)
+    parser.add_argument("--viewport_height", type=int, default=STD_HEIGHT)
+    parser.add_argument("--timeout", type=int, default=600)
+    parser.add_argument("--headless", action="store_true")
+    parser.add_argument("--user_data_dir", type=str, default=None)
+    return parser.parse_args()
+
+
+def validate_option(
+    remote_host: str,
+    remote_port: int,
+    proxy_port: int,
+    message_queue_port: int,
+    viewport_height: int,
+    timeout: int,
+    user_data_dir: str | Path | None = None,
+) -> None:
+    ip_address(remote_host)
+
+    validate_user_port(remote_port)
+    validate_user_port(proxy_port)
+    validate_user_port(message_queue_port)
+    if len({remote_port, proxy_port, message_queue_port}) != 3:
+        msg = (
+            "Ports must be different. "
+            f"{remote_port=}, {proxy_port=}, {message_queue_port=}"
+        )
+        raise ValueError(msg)
+
+    viewport_width = int(viewport_height * ASPECT_RATIO)
+    validate_viewport_size(viewport_width, viewport_height)
+
+    if timeout <= 0:
+        msg = "Timeout must be a positive integer."
+        raise ValueError(msg)
+
+    if user_data_dir is None:
+        return
+    if isinstance(user_data_dir, str):
+        user_data_dir = Path(user_data_dir)
+    if not user_data_dir.is_dir():
+        msg = f"{user_data_dir}: does not exist."
+        raise FileNotFoundError(msg)
+
+
+def _launch_remote_browser_core(
+    browser_context: BrowserContext,
+    remote_host: str,
+    remote_port: int,
+    viewport_size: dict[str, int],
+    timeout: int,
+) -> None:
+    zoom_ratio = viewport_size["height"] / STD_HEIGHT
+
+    page = browser_context.new_page()
+    page.goto(URL_MAJSOUL)
+    page.wait_for_selector("#layaCanvas", timeout=60000)
+
+    with (
+        zmq.Context() as remote_context,
+        remote_context.socket(zmq.REP) as socket,
+        socket.bind(f"tcp://{remote_host}:{remote_port}"),
+    ):
+        poller_in = zmq.Poller()
+        poller_in.register(socket, zmq.POLLIN)
+
+        def interrupt_polling() -> None:
+            poller_in.unregister(socket)
+            socket.close()
+            remote_context.destroy()
+
+        while True:
+            with allow_interrupt(interrupt_polling):
+                if poller_in.poll(timeout * 1000):
+                    request = socket.recv_json()
+                else:
+                    print(  # noqa: T201
+                        "There was no operation from the RPA client "
+                        "until the timeout.",
+                    )
+                    break
+
+            if not isinstance(request, dict):
+                msg = "An invalid message was received."
+                raise TypeError(msg)
+            if any(not isinstance(key, str) for key in request):
+                msg = "An invalid message was received."
+                raise TypeError(msg)
+
+            match request["type"]:
+                case "zoom_ratio":
+                    response = {"result": "O.K.", "data": zoom_ratio}
+                    socket.send_json(response)
+                case "refresh":
+                    page.reload()
+                    response = {"result": "O.K."}
+                    socket.send_json(response)
+                case "write":
+                    text = request["text"]
+                    delay = request["delay"]
+                    if text != "":
+                        page.keyboard.type(text, delay=delay)
+                    response = {"result": "O.K."}
+                    socket.send_json(response)
+                case "press":
+                    keys = request["keys"]
+                    if isinstance(keys, str):
+                        page.keyboard.press(keys)
+                    else:
+                        for k in keys:
+                            page.keyboard.press(k)
+                    response = {"result": "O.K."}
+                    socket.send_json(response)
+                case "press_hotkey":
+                    args = request["args"]
+                    keys = "+".join(args)
+                    page.keyboard.press(keys)
+                    response = {"result": "O.K."}
+                    socket.send_json(response)
+                case "move":
+                    x = request["x"]
+                    y = request["y"]
+                    page.mouse.move(x, y)
+                    response = {"result": "O.K."}
+                    socket.send_json(response)
+                case "scroll":
+                    response = {"result": "Error: Not implemented."}
+                    socket.send_json(response)
+                case "_get_viewport_size":
+                    response = {"result": "O.K.", "data": viewport_size}
+                    socket.send_json(response)
+                case "click":
+                    x = request["x"]
+                    y = request["y"]
+                    page.mouse.click(x, y)
+                    response = {"result": "O.K."}
+                    socket.send_json(response)
+                case "get_screenshot":
+                    data_png = page.screenshot()
+                    data_b64 = base64.b64encode(data_png)
+                    data = data_b64.decode("utf-8")
+                    response = {"result": "O.K.", "data": data}
+                    socket.send_json(response)
+                case "close":
+                    response = {"result": "O.K."}
+                    socket.send_json(response)
+                    break
+                case _ as unexpected:
+                    msg = f"{unexpected}: An unknown message."
+                    raise RuntimeError(msg)
+
+    # Keep browser open until input after RPA client times out.
+    input("Press the Enter key to close the remote browser. ")
+
+
+def launch_remote_browser(
+    remote_host: str = "127.0.0.1",
+    remote_port: int = 19222,
+    proxy_port: int = 8080,
+    message_queue_port: int = 37247,
+    initial_left: int = 0,
+    initial_top: int = 0,
+    viewport_height: int = 1080,
+    timeout: int = 600,
+    *,
+    headless: bool = False,
+    user_data_dir: str | Path | None = None,
+) -> None:
+    validate_option(
+        remote_host,
+        remote_port,
+        proxy_port,
+        message_queue_port,
+        viewport_height,
+        timeout,
+        user_data_dir,
+    )
+    viewport_width = int(viewport_height * ASPECT_RATIO)
+
+    # Run network sniffering process
+    sniffer_args: list[str | Path] = [
+        "mitmdump",
+        "-qs",
+        _SNIFFER_PATH,
+        "--set",
+        f"host={remote_host}",
+        "--set",
+        f"port={message_queue_port}",
+    ]
+    sniffer_process = Popen(sniffer_args)  # noqa: S603
+    # After starting the sniffer process, if the browser is launched
+    # immediately, there may be cases where the browser attempts to
+    # connect to the proxy port before the sniffer process begins
+    # listening on it. As a result, the browser may fail to connect to
+    # the proxy (sniffer) and throw a `net::ERR_PROXY_CONNECTION_FAILED`
+    # exception. The following `sleep` is to avoid this problem, by
+    # waiting for a while after starting the sniffer process before
+    # initiating the launch of the browser.
+    sleep(1.0)
+
+    try:
+        initial_position = f"--window-position={initial_left},{initial_top}"
+        proxy_server = f"--proxy-server=http://localhost:{proxy_port}"
+        ignore_certifi_errors = "--ignore-certificate-errors"
+        options = [initial_position, proxy_server, ignore_certifi_errors]
+        viewport_size = {"width": viewport_width, "height": viewport_height}
+        mute_audio_off = None if headless else ["--mute-audio"]
+
+        if user_data_dir:
+            with (
+                sync_playwright() as playwright,
+                playwright.chromium.launch_persistent_context(
+                    user_data_dir,
+                    args=options,
+                    ignore_default_args=mute_audio_off,
+                    headless=headless,
+                    viewport=viewport_size,  # type: ignore[arg-type]
+                ) as context,
+            ):
+                _launch_remote_browser_core(
+                    context,
+                    remote_host,
+                    remote_port,
+                    viewport_size,
+                    timeout,
+                )
+        else:
+            with (
+                sync_playwright() as playwright,
+                playwright.chromium.launch(
+                    args=options,
+                    ignore_default_args=mute_audio_off,
+                    headless=headless,
+                ) as browser,
+                browser.new_context(viewport=viewport_size) as context,  # type: ignore[arg-type]
+            ):
+                _launch_remote_browser_core(
+                    context,
+                    remote_host,
+                    remote_port,
+                    viewport_size,
+                    timeout,
+                )
+    finally:
+        if sniffer_process.poll() is None:
+            sniffer_process.terminate()
+
+
+def main() -> int:
+    args = parse_option()
+
+    remote_host: str = args.remote_host
+    remote_port: int = args.remote_port
+    proxy_port: int = args.proxy_port
+    message_queue_port: int = args.message_queue_port
+    initial_left: int = args.initial_left
+    initial_top: int = args.initial_top
+    viewport_height: int = args.viewport_height
+    timeout: int = args.timeout
+    headless: bool = args.headless
+    user_data_dir: str | None = args.user_data_dir
+
+    try:
+        print("Press Ctrl+C to interrupt the remote browser.")  # noqa: T201
+        launch_remote_browser(
+            remote_host,
+            remote_port,
+            proxy_port,
+            message_queue_port,
+            initial_left,
+            initial_top,
+            viewport_height,
+            timeout,
+            headless=headless,
+            user_data_dir=user_data_dir,
+        )
+    except KeyboardInterrupt:
+        print("Ctrl+C was pressed. Interrupting the remote browser.")  # noqa: T201
+        exit_code = 1
+    else:
+        exit_code = 0
+
+    return exit_code
+
+
+if __name__ == "__main__":
+    main()